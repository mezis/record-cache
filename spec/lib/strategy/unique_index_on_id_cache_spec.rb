--- conflicted
+++ resolved
@@ -20,30 +20,15 @@
     end
 
     it "should write full hits to the debug log" do
-<<<<<<< HEAD
-      lambda { Apple.find(1) }.should log(:debug, %(UniqueIndexCache on 'id' hit for ids 1))
+      lambda { Apple.find(1) }.should log(:debug, %(UniqueIndexCache on 'Apple.id' hit for ids 1))
     end
 
     it "should write full miss to the debug log" do
-      lambda { Apple.find(2) }.should log(:debug, %(UniqueIndexCache on 'id' miss for ids 2))
+      lambda { Apple.find(2) }.should log(:debug, %(UniqueIndexCache on 'Apple.id' miss for ids 2))
     end
     
     it "should write partial hits to the debug log" do
-      lambda { Apple.where(:id => [1,2]).all }.should log(:debug, %(UniqueIndexCache on 'id' partial hit for ids [1, 2]: missing [2]))
-=======
-      mock(RecordCache::Base.logger).debug(/UniqueIndexCache on 'Apple.id' hit for id 1|^(?!UniqueIndexCache)/).times(any_times)
-      Apple.find(1)
-    end
-
-    it "should write full miss to the debug log" do
-      mock(RecordCache::Base.logger).debug(/UniqueIndexCache on 'Apple.id' miss for id 2|^(?!UniqueIndexCache)/).times(any_times)
-      Apple.find(2)
-    end
-    
-    it "should write partial hits to the debug log" do
-      mock(RecordCache::Base.logger).debug(/UniqueIndexCache on 'Apple.id' partial hit for ids \[1, 2\]: missing \[2\]|^(?!UniqueIndexCache)/).times(any_times)
-      Apple.where(:id => [1,2]).all
->>>>>>> 89f52324
+      lambda { Apple.where(:id => [1,2]).all }.should log(:debug, %(UniqueIndexCache on 'Apple.id' partial hit for ids [1, 2]: missing [2]))
     end
   end
 
