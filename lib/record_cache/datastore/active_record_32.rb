--- conflicted
+++ resolved
@@ -35,14 +35,8 @@
           sanitized_sql = sanitize_sql(sql)
           sanitized_sql = connection.to_sql(sanitized_sql, binds.dup) if sanitized_sql.respond_to?(:ast)
 
-<<<<<<< HEAD
-          records = if connection.query_cache_enabled && (query_cache = connection.instance_variable_get(:@query_cache))
-                      query_cache["rc/#{sanitized_sql}"] ||= {}
-                      query_cache["rc/#{sanitized_sql}"][binds] ||= try_record_cache(arel, sanitized_sql, binds)
-=======
           records = if connection.query_cache_enabled
                       connection.query_cache["rc/#{sanitized_sql}"][binds] ||= try_record_cache(arel, sanitized_sql, binds)
->>>>>>> 942eae97
                     elsif connection.open_transactions > RC_TRANSACTIONS_THRESHOLD
                       connection.select_all(sanitized_sql, "#{name} Load", binds)
                     else
