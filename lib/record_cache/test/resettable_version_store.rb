# Make sure the version store can be reset to it's starting point after each test
# Usage:
#   require 'record_cache/test/resettable_version_store'
#   after(:each) { RecordCache::Base.version_store.reset! }
module RecordCache
  module Test

    module ResettableVersionStore

      def self.included(base)
        base.extend ClassMethods
        base.send(:include, InstanceMethods)
        base.instance_eval do
          alias_method_chain :increment, :reset
          alias_method_chain :renew, :reset
        end
      end

      module ClassMethods
      end

      module InstanceMethods

        def increment_with_reset(key)
          updated_version_keys << key
          increment_without_reset(key)
        end
<<<<<<< HEAD

        def renew_with_reset(key)
=======
        
        def renew_with_reset(key, opts = {})
>>>>>>> ed95114f
          updated_version_keys << key
          renew_without_reset(key, opts)
        end

        def reset!
          updated_version_keys.each { |key| delete(key) }
          updated_version_keys.clear
        end

        def updated_version_keys
          @updated_version_keys ||= []
        end
      end
    end

  end
end

RecordCache::VersionStore.send(:include, RecordCache::Test::ResettableVersionStore)<|MERGE_RESOLUTION|>--- conflicted
+++ resolved
@@ -25,13 +25,8 @@
           updated_version_keys << key
           increment_without_reset(key)
         end
-<<<<<<< HEAD
 
-        def renew_with_reset(key)
-=======
-        
         def renew_with_reset(key, opts = {})
->>>>>>> ed95114f
           updated_version_keys << key
           renew_without_reset(key, opts)
         end
